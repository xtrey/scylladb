/*
 * Copyright (C) 2015-present ScyllaDB
 */

/*
 * This file is part of Scylla.
 *
 * Scylla is free software: you can redistribute it and/or modify
 * it under the terms of the GNU Affero General Public License as published by
 * the Free Software Foundation, either version 3 of the License, or
 * (at your option) any later version.
 *
 * Scylla is distributed in the hope that it will be useful,
 * but WITHOUT ANY WARRANTY; without even the implied warranty of
 * MERCHANTABILITY or FITNESS FOR A PARTICULAR PURPOSE.  See the
 * GNU General Public License for more details.
 *
 * You should have received a copy of the GNU General Public License
 * along with Scylla.  If not, see <http://www.gnu.org/licenses/>.
 */

/*
 * Licensed to the Apache Software Foundation (ASF) under one
 * or more contributor license agreements.  See the NOTICE file
 * distributed with this work for additional information
 * regarding copyright ownership.  The ASF licenses this file
 * to you under the Apache License, Version 2.0 (the
 * "License"); you may not use this file except in compliance
 * with the License.  You may obtain a copy of the License at
 *
 *     http://www.apache.org/licenses/LICENSE-2.0
 *
 * Unless required by applicable law or agreed to in writing, software
 * distributed under the License is distributed on an "AS IS" BASIS,
 * WITHOUT WARRANTIES OR CONDITIONS OF ANY KIND, either express or implied.
 * See the License for the specific language governing permissions and
 * limitations under the License.
 */

#include <vector>
#include <map>
#include <functional>
#include <utility>
#include <assert.h>
#include <algorithm>

#include <boost/range/algorithm.hpp>
#include <boost/range/adaptors.hpp>
#include <boost/range/join.hpp>
#include <boost/algorithm/cxx11/any_of.hpp>
#include <boost/algorithm/string/join.hpp>

#include <seastar/core/future-util.hh>
#include <seastar/core/scheduling.hh>
#include <seastar/core/coroutine.hh>
#include <seastar/util/closeable.hh>

#include "sstables/sstables.hh"
#include "sstables/sstable_writer.hh"
#include "sstables/progress_monitor.hh"
#include "sstables/sstables_manager.hh"
#include "compaction.hh"
#include "compaction_manager.hh"
#include "database.hh"
#include "mutation_reader.hh"
#include "schema.hh"
#include "db/system_keyspace.hh"
#include "service/priority_manager.hh"
#include "db_clock.hh"
#include "mutation_compactor.hh"
#include "leveled_manifest.hh"
#include "dht/token.hh"
#include "mutation_writer/shard_based_splitting_writer.hh"
#include "mutation_writer/partition_based_splitting_writer.hh"
#include "mutation_source_metadata.hh"
#include "mutation_fragment_stream_validator.hh"
#include "utils/UUID_gen.hh"
#include "utils/utf8.hh"

namespace sstables {

logging::logger clogger("compaction");

static const std::unordered_map<compaction_type, sstring> compaction_types = {
    { compaction_type::Compaction, "COMPACTION" },
    { compaction_type::Cleanup, "CLEANUP" },
    { compaction_type::Validation, "VALIDATION" },
    { compaction_type::Scrub, "SCRUB" },
    { compaction_type::Index_build, "INDEX_BUILD" },
    { compaction_type::Reshard, "RESHARD" },
    { compaction_type::Upgrade, "UPGRADE" },
    { compaction_type::Reshape, "RESHAPE" },
};

sstring compaction_name(compaction_type type) {
    auto ret = compaction_types.find(type);
    if (ret != compaction_types.end()) {
        return ret->second;
    }
    throw std::runtime_error("Invalid Compaction Type");
}

compaction_type to_compaction_type(sstring type_name) {
    for (auto& it : compaction_types) {
        if (it.second == type_name) {
            return it.first;
        }
    }
    throw std::runtime_error("Invalid Compaction Type Name");
}

static std::string_view to_string(compaction_type type) {
    switch (type) {
    case compaction_type::Compaction: return "Compact";
    case compaction_type::Cleanup: return "Cleanup";
    case compaction_type::Validation: return "Validate";
    case compaction_type::Scrub: return "Scrub";
    case compaction_type::Index_build: return "Index_build";
    case compaction_type::Reshard: return "Reshard";
    case compaction_type::Upgrade: return "Upgrade";
    case compaction_type::Reshape: return "Reshape";
    }
    on_internal_error_noexcept(clogger, format("Invalid compaction type {}", int(type)));
    return "(invalid)";
}

std::ostream& operator<<(std::ostream& os, compaction_type type) {
    os << to_string(type);
    return os;
}

std::string_view to_string(compaction_type_options::scrub::mode scrub_mode) {
    switch (scrub_mode) {
        case compaction_type_options::scrub::mode::abort:
            return "abort";
        case compaction_type_options::scrub::mode::skip:
            return "skip";
        case compaction_type_options::scrub::mode::segregate:
            return "segregate";
        case compaction_type_options::scrub::mode::validate:
            return "validate";
    }
    on_internal_error_noexcept(clogger, format("Invalid scrub mode {}", int(scrub_mode)));
    return "(invalid)";
}

std::ostream& operator<<(std::ostream& os, compaction_type_options::scrub::mode scrub_mode) {
    return os << to_string(scrub_mode);
}

std::ostream& operator<<(std::ostream& os, pretty_printed_data_size data) {
    static constexpr const char* suffixes[] = { " bytes", "kB", "MB", "GB", "TB", "PB" };

    unsigned exp = 0;
    while ((data._size >= 1000) && (exp < sizeof(suffixes))) {
        exp++;
        data._size /= 1000;
    }

    os << data._size << suffixes[exp];
    return os;
}

std::ostream& operator<<(std::ostream& os, pretty_printed_throughput tp) {
    uint64_t throughput = tp._duration.count() > 0 ? tp._size / tp._duration.count() : 0;
    os << pretty_printed_data_size(throughput) << "/s";
    return os;
}

static api::timestamp_type get_max_purgeable_timestamp(const column_family& cf, sstable_set::incremental_selector& selector,
        const std::unordered_set<shared_sstable>& compacting_set, const dht::decorated_key& dk) {
    auto timestamp = api::max_timestamp;
    std::optional<utils::hashed_key> hk;
    for (auto&& sst : boost::range::join(selector.select(dk).sstables, cf.compacted_undeleted_sstables())) {
        if (compacting_set.contains(sst)) {
            continue;
        }
        if (!hk) {
            hk = sstables::sstable::make_hashed_key(*cf.schema(), dk.key());
        }
        if (sst->filter_has_key(*hk)) {
            timestamp = std::min(timestamp, sst->get_stats_metadata().min_timestamp);
        }
    }
    return timestamp;
}

class incremental_owned_ranges_checker {
    const dht::token_range_vector& _sorted_owned_ranges;
    mutable dht::token_range_vector::const_iterator _it;
public:
    incremental_owned_ranges_checker(const dht::token_range_vector& sorted_owned_ranges)
        : _sorted_owned_ranges(sorted_owned_ranges)
        , _it(_sorted_owned_ranges.begin()) {
    }

    // Must be called with increasing token values.
    bool belongs_to_current_node(const dht::token& t) const {
        // While token T is after a range Rn, advance the iterator.
        // iterator will be stopped at a range which either overlaps with T (if T belongs to node),
        // or at a range which is after T (if T doesn't belong to this node).
        while (_it != _sorted_owned_ranges.end() && _it->after(t, dht::token_comparator())) {
            _it++;
        }

        return _it != _sorted_owned_ranges.end() && _it->contains(t, dht::token_comparator());
    }
};

static std::vector<shared_sstable> get_uncompacting_sstables(column_family& cf, std::vector<shared_sstable> sstables) {
    auto all_sstables = boost::copy_range<std::vector<shared_sstable>>(*cf.get_sstables_including_compacted_undeleted());
    boost::sort(all_sstables, [] (const shared_sstable& x, const shared_sstable& y) {
        return x->generation() < y->generation();
    });
    std::sort(sstables.begin(), sstables.end(), [] (const shared_sstable& x, const shared_sstable& y) {
        return x->generation() < y->generation();
    });
    std::vector<shared_sstable> not_compacted_sstables;
    boost::set_difference(all_sstables, sstables,
        std::back_inserter(not_compacted_sstables), [] (const shared_sstable& x, const shared_sstable& y) {
            return x->generation() < y->generation();
        });
    return not_compacted_sstables;
}

class compaction;

class compaction_write_monitor final : public sstables::write_monitor, public backlog_write_progress_manager {
    sstables::shared_sstable _sst;
    column_family& _cf;
    const sstables::writer_offset_tracker* _tracker = nullptr;
    uint64_t _progress_seen = 0;
    api::timestamp_type _maximum_timestamp;
    unsigned _sstable_level;
public:
    compaction_write_monitor(sstables::shared_sstable sst, column_family& cf, api::timestamp_type max_timestamp, unsigned sstable_level)
        : _sst(sst)
        , _cf(cf)
        , _maximum_timestamp(max_timestamp)
        , _sstable_level(sstable_level)
    {}

    ~compaction_write_monitor() {
        if (_sst) {
            _cf.get_compaction_strategy().get_backlog_tracker().revert_charges(_sst);
        }
    }

    virtual void on_write_started(const sstables::writer_offset_tracker& tracker) override {
        _tracker = &tracker;
        _cf.get_compaction_strategy().get_backlog_tracker().register_partially_written_sstable(_sst, *this);
    }

    virtual void on_data_write_completed() override {
        if (_tracker) {
            _progress_seen = _tracker->offset;
            _tracker = nullptr;
        }
    }

    virtual uint64_t written() const override {
        if (_tracker) {
            return _tracker->offset;
        }
        return _progress_seen;
    }

    api::timestamp_type maximum_timestamp() const override {
        return _maximum_timestamp;
    }

    unsigned level() const override {
        return _sstable_level;
    }
};

struct compaction_writer {
    shared_sstable sst;
    // We use a ptr for pointer stability and so that it can be null
    // when using a noop monitor.
    sstable_writer writer;
    // The order in here is important. A monitor must be destroyed before the writer it is monitoring since it has a
    // periodic timer that checks the writer.
    // The writer must be destroyed before the shared_sstable since the it may depend on the sstable
    // (as in the mx::writer over compressed_file_data_sink_impl case that depends on sstables::compression).
    std::unique_ptr<compaction_write_monitor> monitor;

    compaction_writer(std::unique_ptr<compaction_write_monitor> monitor, sstable_writer writer, shared_sstable sst)
        : sst(std::move(sst)), writer(std::move(writer)), monitor(std::move(monitor)) {}
    compaction_writer(sstable_writer writer, shared_sstable sst)
        : compaction_writer(nullptr, std::move(writer), std::move(sst)) {}
};

class compacting_sstable_writer {
    compaction& _c;
    std::optional<compaction_writer> _compaction_writer = {};
private:
    inline void maybe_abort_compaction();
public:
    explicit compacting_sstable_writer(compaction& c) : _c(c) { }
    void consume_new_partition(const dht::decorated_key& dk);

    void consume(tombstone t) { _compaction_writer->writer.consume(t); }
    stop_iteration consume(static_row&& sr, tombstone, bool) {
        maybe_abort_compaction();
        return _compaction_writer->writer.consume(std::move(sr));
    }
    stop_iteration consume(clustering_row&& cr, row_tombstone, bool) {
        maybe_abort_compaction();
        return _compaction_writer->writer.consume(std::move(cr));
    }
    stop_iteration consume(range_tombstone&& rt) {
        maybe_abort_compaction();
        return _compaction_writer->writer.consume(std::move(rt));
    }

    stop_iteration consume_end_of_partition();
    void consume_end_of_stream();
};

struct compaction_read_monitor_generator final : public read_monitor_generator {
    class compaction_read_monitor final : public  sstables::read_monitor, public backlog_read_progress_manager {
        sstables::shared_sstable _sst;
        column_family& _cf;
        const sstables::reader_position_tracker* _tracker = nullptr;
        uint64_t _last_position_seen = 0;
    public:
        virtual void on_read_started(const sstables::reader_position_tracker& tracker) override {
            _tracker = &tracker;
            _cf.get_compaction_strategy().get_backlog_tracker().register_compacting_sstable(_sst, *this);
        }

        virtual void on_read_completed() override {
            if (_tracker) {
                _last_position_seen = _tracker->position;
                _tracker = nullptr;
            }
        }

        virtual uint64_t compacted() const override {
            if (_tracker) {
                return _tracker->position;
            }
            return _last_position_seen;
        }

        void remove_sstable() {
            if (_sst) {
                _cf.get_compaction_strategy().get_backlog_tracker().revert_charges(_sst);
            }
            _sst = {};
        }

        compaction_read_monitor(sstables::shared_sstable sst, column_family &cf)
            : _sst(std::move(sst)), _cf(cf) { }

        ~compaction_read_monitor() {
            // We failed to finish handling this SSTable, so we have to update the backlog_tracker
            // about it.
            if (_sst) {
                _cf.get_compaction_strategy().get_backlog_tracker().revert_charges(_sst);
            }
        }

        friend class compaction_read_monitor_generator;
    };

    virtual sstables::read_monitor& operator()(sstables::shared_sstable sst) override {
        auto p = _generated_monitors.emplace(sst->generation(), compaction_read_monitor(sst, _cf));
        return p.first->second;
    }

    explicit compaction_read_monitor_generator(column_family& cf)
        : _cf(cf) {}

    void remove_exhausted_sstables(const std::vector<sstables::shared_sstable>& exhausted_sstables) {
        for (auto& sst : exhausted_sstables) {
            auto it = _generated_monitors.find(sst->generation());
            if (it != _generated_monitors.end()) {
                it->second.remove_sstable();
            }
        }
    }
private:
     column_family& _cf;
     std::unordered_map<int64_t, compaction_read_monitor> _generated_monitors;
};

// Writes a temporary sstable run containing only garbage collected data.
// Whenever regular compaction writer seals a new sstable, this writer will flush a new sstable as well,
// right before there's an attempt to release exhausted sstables earlier.
// Generated sstables will be temporarily added to table to make sure that a compaction crash will not
// result in data resurrection.
// When compaction finishes, all the temporary sstables generated here will be deleted and removed
// from table's sstable set.
class garbage_collected_sstable_writer {
public:
    // Data for GC writer is stored separately to allow compaction class to communicate directly
    // with garbage_collected_sstable_writer which is moved into mutation_compaction, making it
    // unreachable after the compaction process has started.
    class data {
        compaction* _c = nullptr;
        // Garbage collected sstables that are sealed but were not added to SSTable set yet.
        std::vector<shared_sstable> _unused_garbage_collected_sstables;
        // Garbage collected sstables that were added to SSTable set and should be eventually removed from it.
        std::vector<shared_sstable> _used_garbage_collected_sstables;
        std::optional<compaction_writer> _compaction_writer;
        utils::UUID _run_identifier = utils::make_random_uuid();
        sstable_writer& writer() {
            return _compaction_writer->writer;
        }

    public:
        explicit data(compaction& c) : _c(&c) {
        }

        data& operator=(const data&) = delete;
        data(const data&) = delete;

        void maybe_create_new_sstable_writer();
        void finish_sstable_writer();

        // Retrieves all unused garbage collected sstables that will be subsequently added
        // to the SSTable set, and mark them as used.
        std::vector<shared_sstable> consume_unused_garbage_collected_sstables() {
            auto unused = std::exchange(_unused_garbage_collected_sstables, {});
            _used_garbage_collected_sstables.insert(_used_garbage_collected_sstables.end(), unused.begin(), unused.end());
            return unused;
        }

        const std::vector<shared_sstable>& used_garbage_collected_sstables() const {
            return _used_garbage_collected_sstables;
        }

        friend class garbage_collected_sstable_writer;
    };
private:
    garbage_collected_sstable_writer::data* _data = nullptr;
    sstable_writer& writer() {
        return _data->writer();
    }
public:
    explicit garbage_collected_sstable_writer() = default;
    explicit garbage_collected_sstable_writer(garbage_collected_sstable_writer::data& data) : _data(&data) {}

    garbage_collected_sstable_writer& operator=(const garbage_collected_sstable_writer&) = delete;
    garbage_collected_sstable_writer(const garbage_collected_sstable_writer&) = delete;

    garbage_collected_sstable_writer(garbage_collected_sstable_writer&& other) = default;
    garbage_collected_sstable_writer& operator=(garbage_collected_sstable_writer&& other) = default;

    void consume_new_partition(const dht::decorated_key& dk) {
        _data->maybe_create_new_sstable_writer();
        writer().consume_new_partition(dk);
    }

    void consume(tombstone t) { writer().consume(t); }
    stop_iteration consume(static_row&& sr, tombstone, bool) { return writer().consume(std::move(sr)); }
    stop_iteration consume(clustering_row&& cr, row_tombstone, bool) { return writer().consume(std::move(cr)); }
    stop_iteration consume(range_tombstone&& rt) { return writer().consume(std::move(rt)); }

    stop_iteration consume_end_of_partition() {
        writer().consume_end_of_partition();
        return stop_iteration::no;
    }

    void consume_end_of_stream() {
        _data->finish_sstable_writer();
    }
};

class formatted_sstables_list {
    bool _include_origin = true;
    std::vector<sstring> _ssts;
public:
    formatted_sstables_list() = default;
    explicit formatted_sstables_list(const std::vector<shared_sstable>& ssts, bool include_origin) : _include_origin(include_origin) {
        _ssts.reserve(ssts.size());
        for (const auto& sst : ssts) {
            *this += sst;
        }
    }
    formatted_sstables_list& operator+=(const shared_sstable& sst) {
        if (_include_origin) {
            _ssts.emplace_back(format("{}:level={:d}:origin={}", sst->get_filename(), sst->get_sstable_level(), sst->get_origin()));
        } else {
            _ssts.emplace_back(format("{}:level={:d}", sst->get_filename(), sst->get_sstable_level()));
        }
        return *this;
    }
    friend std::ostream& operator<<(std::ostream& os, const formatted_sstables_list& lst);
};

std::ostream& operator<<(std::ostream& os, const formatted_sstables_list& lst) {
    os << "[";
    os << boost::algorithm::join(lst._ssts, ",");
    os << "]";
    return os;
}

class compaction {
protected:
    column_family& _cf;
    compaction_sstable_creator_fn _sstable_creator;
    schema_ptr _schema;
    reader_permit _permit;
    std::vector<shared_sstable> _sstables;
    const unsigned _total_input_sstables;
    // Unused sstables are tracked because if compaction is interrupted we can only delete them.
    // Deleting used sstables could potentially result in data loss.
    std::vector<shared_sstable> _new_unused_sstables;
    std::vector<shared_sstable> _all_new_sstables;
    lw_shared_ptr<sstable_set> _compacting;
    sstables::compaction_type _type;
    uint64_t _max_sstable_size;
    uint32_t _sstable_level;
    compaction_data& _info;
    uint64_t _start_size = 0;
    uint64_t _end_size = 0;
    uint64_t _estimated_partitions = 0;
    std::vector<unsigned long> _ancestors;
    db::replay_position _rp;
    encoding_stats_collector _stats_collector;
    bool _contains_multi_fragment_runs = false;
    mutation_source_metadata _ms_metadata = {};
    garbage_collected_sstable_writer::data _gc_sstable_writer_data;
    compaction_sstable_replacer_fn _replacer;
    utils::UUID _run_identifier;
    ::io_priority_class _io_priority;
    // optional clone of sstable set to be used for expiration purposes, so it will be set if expiration is enabled.
    std::optional<sstable_set> _sstable_set;
    // used to incrementally calculate max purgeable timestamp, as we iterate through decorated keys.
    std::optional<sstable_set::incremental_selector> _selector;
    std::unordered_set<shared_sstable> _compacting_for_max_purgeable_func;
protected:
    compaction(column_family& cf, compaction_descriptor descriptor, compaction_data& info)
        : _cf(cf)
        , _sstable_creator(std::move(descriptor.creator))
        , _schema(cf.schema())
        , _permit(_cf.compaction_concurrency_semaphore().make_tracking_only_permit(_cf.schema().get(), "compaction", db::no_timeout))
        , _sstables(std::move(descriptor.sstables))
        , _total_input_sstables(_sstables.size())
        , _type(descriptor.options.type())
        , _max_sstable_size(descriptor.max_sstable_bytes)
        , _sstable_level(descriptor.level)
        , _info(info)
        , _gc_sstable_writer_data(*this)
        , _replacer(std::move(descriptor.replacer))
        , _run_identifier(descriptor.run_identifier)
        , _io_priority(descriptor.io_priority)
        , _sstable_set(std::move(descriptor.all_sstables_snapshot))
        , _selector(_sstable_set ? _sstable_set->make_incremental_selector() : std::optional<sstable_set::incremental_selector>{})
        , _compacting_for_max_purgeable_func(std::unordered_set<shared_sstable>(_sstables.begin(), _sstables.end()))
    {
        for (auto& sst : _sstables) {
            _stats_collector.update(sst->get_encoding_stats_for_compaction());
        }
        std::unordered_set<utils::UUID> ssts_run_ids;
        _contains_multi_fragment_runs = std::any_of(_sstables.begin(), _sstables.end(), [&ssts_run_ids] (shared_sstable& sst) {
            return !ssts_run_ids.insert(sst->run_identifier()).second;
        });
    }

    uint64_t partitions_per_sstable() const {
        // some tests use _max_sstable_size == 0 for force many one partition per sstable
        auto max_sstable_size = std::max<uint64_t>(_max_sstable_size, 1);
        uint64_t estimated_sstables = std::max(1UL, uint64_t(ceil(double(_start_size) / max_sstable_size)));
        return std::min(uint64_t(ceil(double(_estimated_partitions) / estimated_sstables)),
                        _cf.get_compaction_strategy().adjust_partition_estimate(_ms_metadata, _estimated_partitions));
    }

    void setup_new_sstable(shared_sstable& sst) {
        _all_new_sstables.push_back(sst);
        _new_unused_sstables.push_back(sst);
        for (auto ancestor : _ancestors) {
            sst->add_ancestor(ancestor);
        }
    }

    void finish_new_sstable(compaction_writer* writer) {
        writer->writer.consume_end_of_stream();
        writer->sst->open_data().get0();
        _end_size += writer->sst->bytes_on_disk();
    }

    sstable_writer_config make_sstable_writer_config(compaction_type type) {
        auto s = compaction_name(type);
        std::transform(s.begin(), s.end(), s.begin(), [] (char c) {
            return std::tolower(c);
        });
        sstable_writer_config cfg = _cf.get_sstables_manager().configure_writer(std::move(s));
        cfg.max_sstable_size = _max_sstable_size;
        cfg.monitor = &default_write_monitor();
        cfg.run_identifier = _run_identifier;
        cfg.replay_position = _rp;
        cfg.sstable_level = _sstable_level;
        return cfg;
    }

    api::timestamp_type maximum_timestamp() const {
        auto m = std::max_element(_sstables.begin(), _sstables.end(), [] (const shared_sstable& sst1, const shared_sstable& sst2) {
            return sst1->get_stats_metadata().max_timestamp < sst2->get_stats_metadata().max_timestamp;
        });
        return (*m)->get_stats_metadata().max_timestamp;
    }

    encoding_stats get_encoding_stats() const {
        return _stats_collector.get();
    }

    virtual compaction_completion_desc
    get_compaction_completion_desc(std::vector<shared_sstable> input_sstables, std::vector<shared_sstable> output_sstables) {
        return compaction_completion_desc{std::move(input_sstables), std::move(output_sstables)};
    }

    // Tombstone expiration is enabled based on the presence of sstable set.
    // If it's not present, we cannot purge tombstones without the risk of resurrecting data.
    bool tombstone_expiration_enabled() const {
        return bool(_sstable_set);
    }
public:
    compaction& operator=(const compaction&) = delete;
    compaction(const compaction&) = delete;

    compaction(compaction&& other) = delete;
    compaction& operator=(compaction&& other) = delete;

    virtual ~compaction() {
    }
private:
    // Default range sstable reader that will only return mutation that belongs to current shard.
    virtual flat_mutation_reader make_sstable_reader() const = 0;

    virtual sstables::sstable_set make_sstable_set_for_input() const {
        return _cf.get_compaction_strategy().make_sstable_set(_schema);
    }

    template <typename GCConsumer>
    requires CompactedFragmentsConsumer<GCConsumer>
    future<> setup(GCConsumer gc_consumer) {
        auto ssts = make_lw_shared<sstables::sstable_set>(make_sstable_set_for_input());
        formatted_sstables_list formatted_msg;
        auto fully_expired = get_fully_expired_sstables(_cf, _sstables, gc_clock::now() - _schema->gc_grace_seconds());
        min_max_tracker<api::timestamp_type> timestamp_tracker;

        for (auto& sst : _sstables) {
            auto& sst_stats = sst->get_stats_metadata();
            timestamp_tracker.update(sst_stats.min_timestamp);
            timestamp_tracker.update(sst_stats.max_timestamp);

            // Compacted sstable keeps track of its ancestors.
            _ancestors.push_back(sst->generation());
            _start_size += sst->bytes_on_disk();
            _info.total_partitions += sst->get_estimated_key_count();
            formatted_msg += sst;

            // Do not actually compact a sstable that is fully expired and can be safely
            // dropped without ressurrecting old data.
            if (tombstone_expiration_enabled() && fully_expired.contains(sst)) {
                on_skipped_expired_sstable(sst);
                continue;
            }

            // We also capture the sstable, so we keep it alive while the read isn't done
            ssts->insert(sst);
            // FIXME: If the sstables have cardinality estimation bitmaps, use that
            // for a better estimate for the number of partitions in the merged
            // sstable than just adding up the lengths of individual sstables.
            _estimated_partitions += sst->get_estimated_key_count();
            // TODO:
            // Note that this is not fully correct. Since we might be merging sstables that originated on
            // another shard (#cpu changed), we might be comparing RP:s with differing shard ids,
            // which might vary in "comparable" size quite a bit. However, since the worst that happens
            // is that we might miss a high water mark for the commit log replayer,
            // this is kind of ok, esp. since we will hopefully not be trying to recover based on
            // compacted sstables anyway (CL should be clean by then).
            _rp = std::max(_rp, sst_stats.position);
        }
        log_info("{} {}", report_start_desc(), formatted_msg);
        if (ssts->all()->size() < _sstables.size()) {
            log_debug("{} out of {} input sstables are fully expired sstables that will not be actually compacted",
                      _sstables.size() - ssts->all()->size(), _sstables.size());
        }

        _compacting = std::move(ssts);

        _ms_metadata.min_timestamp = timestamp_tracker.min();
        _ms_metadata.max_timestamp = timestamp_tracker.max();
        auto now = gc_clock::now();
        auto consumer = make_interposer_consumer([this, gc_consumer = std::move(gc_consumer), now] (flat_mutation_reader reader) mutable
        {
            return seastar::async([this, reader = std::move(reader), gc_consumer = std::move(gc_consumer), now] () mutable {
                auto close_reader = deferred_close(reader);

                using compact_mutations = compact_for_compaction<compacting_sstable_writer, GCConsumer>;
                auto cfc = make_stable_flattened_mutations_consumer<compact_mutations>(*schema(), now,
                                         max_purgeable_func(),
                                         get_compacting_sstable_writer(),
                                         std::move(gc_consumer));

                reader.consume_in_thread(std::move(cfc));
            });
        });
        return consumer(make_sstable_reader());
    }

    virtual reader_consumer make_interposer_consumer(reader_consumer end_consumer) {
        return _cf.get_compaction_strategy().make_interposer_consumer(_ms_metadata, std::move(end_consumer));
    }

    virtual bool use_interposer_consumer() const {
        return _cf.get_compaction_strategy().use_interposer_consumer();
    }

    compaction_result finish(std::chrono::time_point<db_clock> started_at, std::chrono::time_point<db_clock> ended_at) {
        compaction_result ret {
            .new_sstables = std::move(_all_new_sstables),
            .ended_at = ended_at,
            .end_size = _end_size,
        };

        auto ratio = double(_end_size) / double(_start_size);
        auto duration = std::chrono::duration<float>(ended_at - started_at);
        // Don't report NaN or negative number.

        on_end_of_compaction();

        formatted_sstables_list new_sstables_msg(ret.new_sstables, false);

        // FIXME: there is some missing information in the log message below.
        // look at CompactionTask::runMayThrow() in origin for reference.
        // - add support to merge summary (message: Partition merge counts were {%s}.).
        // - there is no easy way, currently, to know the exact number of total partitions.
        // By the time being, using estimated key count.
        log_info("{} {} sstables to {}. {} to {} (~{}% of original) in {}ms = {}. ~{} total partitions merged to {}.",
                report_finish_desc(),
                _total_input_sstables, new_sstables_msg, pretty_printed_data_size(_start_size), pretty_printed_data_size(_end_size), int(ratio * 100),
                std::chrono::duration_cast<std::chrono::milliseconds>(duration).count(), pretty_printed_throughput(_end_size, duration),
                _info.total_partitions, _info.total_keys_written);

        return ret;
    }

    virtual std::string_view report_start_desc() const = 0;
    virtual std::string_view report_finish_desc() const = 0;

    std::function<api::timestamp_type(const dht::decorated_key&)> max_purgeable_func() {
        if (!tombstone_expiration_enabled()) {
            return [] (const dht::decorated_key& dk) {
                return api::min_timestamp;
            };
        }
        return [this] (const dht::decorated_key& dk) {
            return get_max_purgeable_timestamp(_cf, *_selector, _compacting_for_max_purgeable_func, dk);
        };
    }

    virtual void on_new_partition() {}

    virtual void on_end_of_compaction() {};

    // Inform about every expired sstable that was skipped during setup phase
    virtual void on_skipped_expired_sstable(shared_sstable sstable) {}

    // create a writer based on decorated key.
    virtual compaction_writer create_compaction_writer(const dht::decorated_key& dk) = 0;
    // stop current writer
    virtual void stop_sstable_writer(compaction_writer* writer) = 0;

    compacting_sstable_writer get_compacting_sstable_writer() {
        return compacting_sstable_writer(*this);
    }

    const schema_ptr& schema() const {
        return _schema;
    }

    void delete_sstables_for_interrupted_compaction() {
        // Delete either partially or fully written sstables of a compaction that
        // was either stopped abruptly (e.g. out of disk space) or deliberately
        // (e.g. nodetool stop COMPACTION).
        for (auto& sst : _new_unused_sstables) {
            log_debug("Deleting sstable {} of interrupted compaction for {}.{}", sst->get_filename(), _schema->ks_name(), _schema->cf_name());
            sst->mark_for_deletion();
        }
    }
protected:
    template <typename... Args>
    void log(log_level level, std::string_view fmt, const Args&... args) const {
        if (clogger.is_enabled(level)) {
            auto msg = fmt::format(fmt, args...);
            clogger.log(level, "[{} {}.{} {}] {}", _type, _schema->ks_name(), _schema->cf_name(), _info.compaction_uuid, msg);
        }
    }

    template <typename... Args>
    void log_error(std::string_view fmt, Args&&... args) const {
        log(log_level::error, std::move(fmt), std::forward<Args>(args)...);
    }

    template <typename... Args>
    void log_warning(std::string_view fmt, Args&&... args) const {
        log(log_level::warn, std::move(fmt), std::forward<Args>(args)...);
    }

    template <typename... Args>
    void log_info(std::string_view fmt, Args&&... args) const {
        log(log_level::info, std::move(fmt), std::forward<Args>(args)...);
    }

    template <typename... Args>
    void log_debug(std::string_view fmt, Args&&... args) const {
        log(log_level::debug, std::move(fmt), std::forward<Args>(args)...);
    }

    template <typename... Args>
    void log_trace(std::string_view fmt, Args&&... args) const {
        log(log_level::trace, std::move(fmt), std::forward<Args>(args)...);
    }
public:
    garbage_collected_sstable_writer make_garbage_collected_sstable_writer() {
        return garbage_collected_sstable_writer(_gc_sstable_writer_data);
    }

    bool enable_garbage_collected_sstable_writer() const {
        // FIXME: Disable GC writer if interposer consumer is enabled until they both can work simultaneously.
        // More details can be found at https://github.com/scylladb/scylla/issues/6472
        return _contains_multi_fragment_runs && !use_interposer_consumer();
    }

    template <typename GCConsumer = noop_compacted_fragments_consumer>
    requires CompactedFragmentsConsumer<GCConsumer>
    static future<compaction_result> run(std::unique_ptr<compaction> c, GCConsumer gc_consumer = GCConsumer());

    friend class compacting_sstable_writer;
    friend class garbage_collected_sstable_writer;
    friend class garbage_collected_sstable_writer::data;
};

void compacting_sstable_writer::maybe_abort_compaction() {
    if (_c._info.is_stop_requested()) [[unlikely]] {
        // Compaction manager will catch this exception and re-schedule the compaction.
<<<<<<< HEAD
        throw compaction_stopped_exception(_c._info->ks_name, _c._info->cf_name, _c._info->stop_requested);
=======
        throw compaction_stop_exception(_c._schema->ks_name(), _c._schema->cf_name(), _c._info.stop_requested);
>>>>>>> 9067a13e
    }
}

void compacting_sstable_writer::consume_new_partition(const dht::decorated_key& dk) {
    maybe_abort_compaction();
    if (!_compaction_writer) {
        _compaction_writer = _c.create_compaction_writer(dk);
    }

    _c.on_new_partition();
    _compaction_writer->writer.consume_new_partition(dk);
    _c._info.total_keys_written++;
}

stop_iteration compacting_sstable_writer::consume_end_of_partition() {
    auto ret = _compaction_writer->writer.consume_end_of_partition();
    if (ret == stop_iteration::yes) {
        // stop sstable writer being currently used.
        _c.stop_sstable_writer(&*_compaction_writer);
        _compaction_writer = std::nullopt;
    }
    return ret;
}

void compacting_sstable_writer::consume_end_of_stream() {
    if (_compaction_writer) {
        _c.stop_sstable_writer(&*_compaction_writer);
        _compaction_writer = std::nullopt;
    }
}

void garbage_collected_sstable_writer::data::maybe_create_new_sstable_writer() {
    if (!_compaction_writer) {
        auto sst = _c->_sstable_creator(this_shard_id());

        auto&& priority = _c->_io_priority;
        auto monitor = std::make_unique<compaction_write_monitor>(sst, _c->_cf, _c->maximum_timestamp(), _c->_sstable_level);
        sstable_writer_config cfg = _c->_cf.get_sstables_manager().configure_writer("garbage_collection");
        cfg.run_identifier = _run_identifier;
        cfg.monitor = monitor.get();
        auto writer = sst->get_writer(*_c->schema(), _c->partitions_per_sstable(), cfg, _c->get_encoding_stats(), priority);
        _compaction_writer.emplace(std::move(monitor), std::move(writer), std::move(sst));
    }
}

void garbage_collected_sstable_writer::data::finish_sstable_writer() {
    if (_compaction_writer) {
        writer().consume_end_of_stream();
        auto sst = std::move(_compaction_writer->sst);
        sst->open_data().get0();
        _compaction_writer = std::nullopt;
        _unused_garbage_collected_sstables.push_back(std::move(sst));
    }
}

class reshape_compaction : public compaction {
public:
    reshape_compaction(column_family& cf, compaction_descriptor descriptor, compaction_data& info)
        : compaction(cf, std::move(descriptor), info) {
    }

    virtual sstables::sstable_set make_sstable_set_for_input() const override {
        return sstables::make_partitioned_sstable_set(_schema, make_lw_shared<sstable_list>(sstable_list{}), false);
    }

    flat_mutation_reader make_sstable_reader() const override {
        return _compacting->make_local_shard_sstable_reader(_schema,
                _permit,
                query::full_partition_range,
                _schema->full_slice(),
                _io_priority,
                tracing::trace_state_ptr(),
                ::streamed_mutation::forwarding::no,
                ::mutation_reader::forwarding::no,
                default_read_monitor_generator());
    }

    std::string_view report_start_desc() const override {
        return "Reshaping";
    }

    std::string_view report_finish_desc() const override {
        return "Reshaped";
    }

    virtual compaction_writer create_compaction_writer(const dht::decorated_key& dk) override {
        auto sst = _sstable_creator(this_shard_id());
        setup_new_sstable(sst);

        sstable_writer_config cfg = make_sstable_writer_config(compaction_type::Reshape);
        return compaction_writer{sst->get_writer(*_schema, partitions_per_sstable(), cfg, get_encoding_stats(), _io_priority), sst};
    }

    virtual void stop_sstable_writer(compaction_writer* writer) override {
        if (writer) {
            finish_new_sstable(writer);
        }
    }
};

class regular_compaction : public compaction {
    // sstable being currently written.
    mutable compaction_read_monitor_generator _monitor_generator;
public:
    regular_compaction(column_family& cf, compaction_descriptor descriptor, compaction_data& info)
        : compaction(cf, std::move(descriptor), info)
        , _monitor_generator(_cf)
    {
    }

    flat_mutation_reader make_sstable_reader() const override {
        return _compacting->make_local_shard_sstable_reader(_schema,
                _permit,
                query::full_partition_range,
                _schema->full_slice(),
                _io_priority,
                tracing::trace_state_ptr(),
                ::streamed_mutation::forwarding::no,
                ::mutation_reader::forwarding::no,
                _monitor_generator);
    }

    std::string_view report_start_desc() const override {
        return "Compacting";
    }

    std::string_view report_finish_desc() const override {
        return "Compacted";
    }

    virtual compaction_writer create_compaction_writer(const dht::decorated_key& dk) override {
        auto sst = _sstable_creator(this_shard_id());
        setup_new_sstable(sst);

        auto monitor = std::make_unique<compaction_write_monitor>(sst, _cf, maximum_timestamp(), _sstable_level);
        sstable_writer_config cfg = make_sstable_writer_config(_type);
        cfg.monitor = monitor.get();
        return compaction_writer{std::move(monitor), sst->get_writer(*_schema, partitions_per_sstable(), cfg, get_encoding_stats(), _io_priority), sst};
    }

    virtual void stop_sstable_writer(compaction_writer* writer) override {
        if (writer) {
            finish_new_sstable(writer);
            maybe_replace_exhausted_sstables_by_sst(writer->sst);
        }
    }

    void on_new_partition() override {
        update_pending_ranges();
    }

    virtual void on_end_of_compaction() override {
        replace_remaining_exhausted_sstables();
    }

    virtual void on_skipped_expired_sstable(shared_sstable sstable) override {
        // manually register expired sstable into monitor, as it's not being actually compacted
        // this will allow expired sstable to be removed from tracker once compaction completes
        _monitor_generator(std::move(sstable));
    }
private:
    void maybe_replace_exhausted_sstables_by_sst(shared_sstable sst) {
        // Skip earlier replacement of exhausted sstables if compaction works with only single-fragment runs,
        // meaning incremental compaction is disabled for this compaction.
        if (!enable_garbage_collected_sstable_writer()) {
            return;
        }
        // Replace exhausted sstable(s), if any, by new one(s) in the column family.
        auto not_exhausted = [s = _schema, &dk = sst->get_last_decorated_key()] (shared_sstable& sst) {
            return sst->get_last_decorated_key().tri_compare(*s, dk) > 0;
        };
        auto exhausted = std::partition(_sstables.begin(), _sstables.end(), not_exhausted);

        if (exhausted != _sstables.end()) {
            // The goal is that exhausted sstables will be deleted as soon as possible,
            // so we need to release reference to them.
            std::for_each(exhausted, _sstables.end(), [this] (shared_sstable& sst) {
                _compacting_for_max_purgeable_func.erase(sst);
                // Fully expired sstable is not actually compacted, therefore it's not present in the compacting set.
                _compacting->erase(sst);
            });
            // Make sure SSTable created by garbage collected writer is made available
            // before exhausted SSTable is released, so as to prevent data resurrection.
            _gc_sstable_writer_data.finish_sstable_writer();
            // Added Garbage collected SSTables to list of unused SSTables that will be added
            // to SSTable set. GC SSTables should be added before compaction completes because
            // a failure could result in data resurrection if data is not made available.
            auto unused_gc_sstables = _gc_sstable_writer_data.consume_unused_garbage_collected_sstables();
            _new_unused_sstables.insert(_new_unused_sstables.end(), unused_gc_sstables.begin(), unused_gc_sstables.end());

            auto exhausted_ssts = std::vector<shared_sstable>(exhausted, _sstables.end());
            _replacer(get_compaction_completion_desc(exhausted_ssts, std::move(_new_unused_sstables)));
            _sstables.erase(exhausted, _sstables.end());
            _monitor_generator.remove_exhausted_sstables(exhausted_ssts);
        }
    }

    void replace_remaining_exhausted_sstables() {
        if (!_sstables.empty() || !_gc_sstable_writer_data.used_garbage_collected_sstables().empty()) {
            std::vector<shared_sstable> old_sstables;
            std::move(_sstables.begin(), _sstables.end(), std::back_inserter(old_sstables));

            // Remove Garbage Collected SSTables from the SSTable set if any was previously added.
            auto& used_garbage_collected_sstables = _gc_sstable_writer_data.used_garbage_collected_sstables();
            old_sstables.insert(old_sstables.end(), used_garbage_collected_sstables.begin(), used_garbage_collected_sstables.end());

            _replacer(get_compaction_completion_desc(std::move(old_sstables), std::move(_new_unused_sstables)));
         }
    }

    void update_pending_ranges() {
        if (!_sstable_set || _sstable_set->all()->empty() || _info.pending_replacements.empty()) { // set can be empty for testing scenario.
            return;
        }
        // Releases reference to sstables compacted by this compaction or another, both of which belongs
        // to the same column family
        for (auto& pending_replacement : _info.pending_replacements) {
            for (auto& sst : pending_replacement.removed) {
                // Set may not contain sstable to be removed because this compaction may have started
                // before the creation of that sstable.
                if (!_sstable_set->all()->contains(sst)) {
                    continue;
                }
                _sstable_set->erase(sst);
            }
            for (auto& sst : pending_replacement.added) {
                _sstable_set->insert(sst);
            }
        }
        _selector.emplace(_sstable_set->make_incremental_selector());
        _info.pending_replacements.clear();
    }
};

class cleanup_compaction final : public regular_compaction {
    dht::token_range_vector _owned_ranges;
    incremental_owned_ranges_checker _owned_ranges_checker;
private:
    // Called in a seastar thread
    dht::partition_range_vector
    get_ranges_for_invalidation(const std::vector<shared_sstable>& sstables) {
        auto owned_ranges = dht::to_partition_ranges(_owned_ranges, utils::can_yield::yes);

        auto non_owned_ranges = boost::copy_range<dht::partition_range_vector>(sstables
                | boost::adaptors::transformed([] (const shared_sstable& sst) {
            seastar::thread::maybe_yield();
            return dht::partition_range::make({sst->get_first_decorated_key(), true},
                                              {sst->get_last_decorated_key(), true});
        }));
        // optimize set of potentially overlapping ranges by deoverlapping them.
        non_owned_ranges = dht::partition_range::deoverlap(std::move(non_owned_ranges), dht::ring_position_comparator(*_schema));

        // subtract *each* owned range from the partition range of *each* sstable*,
        // such that we'll be left only with a set of non-owned ranges.
        for (auto& owned_range : owned_ranges) {
            dht::partition_range_vector new_non_owned_ranges;
            for (auto& non_owned_range : non_owned_ranges) {
                auto ret = non_owned_range.subtract(owned_range, dht::ring_position_comparator(*_schema));
                new_non_owned_ranges.insert(new_non_owned_ranges.end(), ret.begin(), ret.end());
                seastar::thread::maybe_yield();
            }
            non_owned_ranges = std::move(new_non_owned_ranges);
        }
        return non_owned_ranges;
    }
protected:
    virtual compaction_completion_desc
    get_compaction_completion_desc(std::vector<shared_sstable> input_sstables, std::vector<shared_sstable> output_sstables) override {
        auto ranges_for_for_invalidation = get_ranges_for_invalidation(input_sstables);
        return compaction_completion_desc{std::move(input_sstables), std::move(output_sstables), std::move(ranges_for_for_invalidation)};
    }

private:
    cleanup_compaction(database& db, column_family& cf, compaction_descriptor descriptor, compaction_data& info)
        : regular_compaction(cf, std::move(descriptor), info)
        , _owned_ranges(db.get_keyspace_local_ranges(_schema->ks_name()))
        , _owned_ranges_checker(_owned_ranges)
    {
    }

public:
    cleanup_compaction(column_family& cf, compaction_descriptor descriptor, compaction_data& info, compaction_type_options::cleanup opts)
        : cleanup_compaction(opts.db, cf, std::move(descriptor), info) {}
    cleanup_compaction(column_family& cf, compaction_descriptor descriptor, compaction_data& info, compaction_type_options::upgrade opts)
        : cleanup_compaction(opts.db, cf, std::move(descriptor), info) {}

    flat_mutation_reader make_sstable_reader() const override {
        return make_filtering_reader(regular_compaction::make_sstable_reader(), make_partition_filter());
    }

    std::string_view report_start_desc() const override {
        return "Cleaning";
    }

    std::string_view report_finish_desc() const override {
        return "Cleaned";
    }

    flat_mutation_reader::filter make_partition_filter() const {
        return [this] (const dht::decorated_key& dk) {
#ifdef SEASTAR_DEBUG
            // sstables should never be shared with other shards at this point.
            assert(dht::shard_of(*_schema, dk.token()) == this_shard_id());
#endif

            if (!_owned_ranges_checker.belongs_to_current_node(dk.token())) {
                log_trace("Token {} does not belong to this node, skipping", dk.token());
                return false;
            }
            return true;
        };
    }
};

class scrub_compaction final : public regular_compaction {
public:
    static void report_invalid_partition(compaction_type type, mutation_fragment_stream_validator& validator, const dht::decorated_key& new_key,
            std::string_view action = "") {
        const auto& schema = validator.schema();
        const auto& current_key = validator.previous_partition_key();
        clogger.error("[{} compaction {}.{}] Invalid partition {} ({}), partition is out-of-order compared to previous partition {} ({}){}{}",
                type,
                schema.ks_name(),
                schema.cf_name(),
                partition_key_to_string(new_key.key(), schema),
                new_key,
                partition_key_to_string(current_key.key(), schema),
                current_key,
                action.empty() ? "" : "; ",
                action);
    }
    static void report_invalid_partition_start(compaction_type type, mutation_fragment_stream_validator& validator, const dht::decorated_key& new_key,
            std::string_view action = "") {
        const auto& schema = validator.schema();
        const auto& current_key = validator.previous_partition_key();
        clogger.error("[{} compaction {}.{}] Invalid partition start for partition {} ({}), previous partition {} ({}) didn't end with a partition-end fragment{}{}",
                type,
                schema.ks_name(),
                schema.cf_name(),
                partition_key_to_string(new_key.key(), schema),
                new_key,
                partition_key_to_string(current_key.key(), schema),
                current_key,
                action.empty() ? "" : "; ",
                action);
    }
    static void report_invalid_mutation_fragment(compaction_type type, mutation_fragment_stream_validator& validator, const mutation_fragment& mf,
            std::string_view action = "") {
        const auto& schema = validator.schema();
        const auto& key = validator.previous_partition_key();
        const auto prev_pos = validator.previous_position();
        clogger.error("[{} compaction {}.{}] Invalid {} fragment{} ({}) in partition {} ({}),"
                " fragment is out-of-order compared to previous {} fragment{} ({}){}{}",
                type,
                schema.ks_name(),
                schema.cf_name(),
                mf.mutation_fragment_kind(),
                mf.has_key() ? format(" with key {}", mf.key().with_schema(schema)) : "",
                mf.position(),
                partition_key_to_string(key.key(), schema),
                key,
                prev_pos.region(),
                prev_pos.has_key() ? format(" with key {}", prev_pos.key().with_schema(schema)) : "",
                prev_pos,
                action.empty() ? "" : "; ",
                action);
    }
    static void report_invalid_end_of_stream(compaction_type type, mutation_fragment_stream_validator& validator, std::string_view action = "") {
        const auto& schema = validator.schema();
        const auto& key = validator.previous_partition_key();
        clogger.error("[{} compaction {}.{}] Invalid end-of-stream, last partition {} ({}) didn't end with a partition-end fragment{}{}",
                type, schema.ks_name(), schema.cf_name(), partition_key_to_string(key.key(), schema), key, action.empty() ? "" : "; ", action);
    }

private:
    static sstring partition_key_to_string(const partition_key& key, const ::schema& s) {
        sstring ret = format("{}", key.with_schema(s));
        return utils::utf8::validate((const uint8_t*)ret.data(), ret.size()) ? ret : "<non-utf8-key>";
    }

    class reader : public flat_mutation_reader::impl {
        using skip = bool_class<class skip_tag>;
    private:
        compaction_type_options::scrub::mode _scrub_mode;
        flat_mutation_reader _reader;
        mutation_fragment_stream_validator _validator;
        bool _skip_to_next_partition = false;

    private:
        void maybe_abort_scrub() {
            if (_scrub_mode == compaction_type_options::scrub::mode::abort) {
                throw compaction_aborted_exception(_schema->ks_name(), _schema->cf_name(), "scrub compaction found invalid data");
            }
        }

        void on_unexpected_partition_start(const mutation_fragment& ps) {
            maybe_abort_scrub();
            report_invalid_partition_start(compaction_type::Scrub, _validator, ps.as_partition_start().key(),
                    "Rectifying by adding assumed missing partition-end");

            auto pe = mutation_fragment(*_schema, _permit, partition_end{});
            if (!_validator(pe)) {
                throw compaction_aborted_exception(
                        _schema->ks_name(),
                        _schema->cf_name(),
                        "scrub compaction failed to rectify unexpected partition-start, validator rejects the injected partition-end");
            }
            push_mutation_fragment(std::move(pe));

            if (!_validator(ps)) {
                throw compaction_aborted_exception(
                        _schema->ks_name(),
                        _schema->cf_name(),
                        "scrub compaction failed to rectify unexpected partition-start, validator rejects it even after the injected partition-end");
            }
        }

        skip on_invalid_partition(const dht::decorated_key& new_key) {
            maybe_abort_scrub();
            if (_scrub_mode == compaction_type_options::scrub::mode::segregate) {
                report_invalid_partition(compaction_type::Scrub, _validator, new_key, "Detected");
                _validator.reset(new_key);
                // Let the segregating interposer consumer handle this.
                return skip::no;
            }
            report_invalid_partition(compaction_type::Scrub, _validator, new_key, "Skipping");
            _skip_to_next_partition = true;
            return skip::yes;
        }

        skip on_invalid_mutation_fragment(const mutation_fragment& mf) {
            maybe_abort_scrub();

            const auto& key = _validator.previous_partition_key();

            // If the unexpected fragment is a partition end, we just drop it.
            // The only case a partition end is invalid is when it comes after
            // another partition end, and we can just drop it in that case.
            if (!mf.is_end_of_partition() && _scrub_mode == compaction_type_options::scrub::mode::segregate) {
                report_invalid_mutation_fragment(compaction_type::Scrub, _validator, mf,
                        "Injecting partition start/end to segregate out-of-order fragment");
                push_mutation_fragment(*_schema, _permit, partition_end{});

                // We loose the partition tombstone if any, but it will be
                // picked up when compaction merges these partitions back.
                push_mutation_fragment(mutation_fragment(*_schema, _permit, partition_start(key, {})));

                _validator.reset(mf);

                // Let the segregating interposer consumer handle this.
                return skip::no;
            }

            report_invalid_mutation_fragment(compaction_type::Scrub, _validator, mf, "Skipping");

            return skip::yes;
        }

        void on_invalid_end_of_stream() {
            maybe_abort_scrub();
            // Handle missing partition_end
            push_mutation_fragment(mutation_fragment(*_schema, _permit, partition_end{}));
            report_invalid_end_of_stream(compaction_type::Scrub, _validator, "Rectifying by adding missing partition-end to the end of the stream");
        }

        void fill_buffer_from_underlying() {
            while (!_reader.is_buffer_empty() && !is_buffer_full()) {
                auto mf = _reader.pop_mutation_fragment();
                if (mf.is_partition_start()) {
                    // First check that fragment kind monotonicity stands.
                    // When skipping to another partition the fragment
                    // monotonicity of the partition-start doesn't have to be
                    // and shouldn't be verified. We know the last fragment the
                    // validator saw is a partition-start, passing it another one
                    // will confuse it.
                    if (!_skip_to_next_partition && !_validator(mf)) {
                        on_unexpected_partition_start(mf);
                        // Continue processing this partition start.
                    }
                    _skip_to_next_partition = false;
                    // Then check that the partition monotonicity stands.
                    const auto& dk = mf.as_partition_start().key();
                    if (!_validator(dk) && on_invalid_partition(dk) == skip::yes) {
                        continue;
                    }
                } else if (_skip_to_next_partition) {
                    continue;
                } else {
                    if (!_validator(mf) && on_invalid_mutation_fragment(mf) == skip::yes) {
                        continue;
                    }
                }
                push_mutation_fragment(std::move(mf));
            }

            _end_of_stream = _reader.is_end_of_stream() && _reader.is_buffer_empty();

            if (_end_of_stream) {
                if (!_validator.on_end_of_stream()) {
                    on_invalid_end_of_stream();
                }
            }
        }

    public:
        reader(flat_mutation_reader underlying, compaction_type_options::scrub::mode scrub_mode)
            : impl(underlying.schema(), underlying.permit())
            , _scrub_mode(scrub_mode)
            , _reader(std::move(underlying))
            , _validator(*_schema)
        { }
        virtual future<> fill_buffer() override {
            if (_end_of_stream) {
                return make_ready_future<>();
            }
            return repeat([this] {
                return _reader.fill_buffer().then([this] {
                    fill_buffer_from_underlying();
                    return stop_iteration(is_buffer_full() || _end_of_stream);
                });
            }).handle_exception([this] (std::exception_ptr e) {
                try {
                    std::rethrow_exception(std::move(e));
                } catch (const compaction_job_exception&) {
                    // Propagate these unchanged.
                    throw;
                } catch (const storage_io_error&) {
                    // Propagate these unchanged.
                    throw;
                } catch (...) {
                    // We don't want failed scrubs to be retried.
                    throw compaction_aborted_exception(
                            _schema->ks_name(),
                            _schema->cf_name(),
                            format("scrub compaction failed due to unrecoverable error: {}", std::current_exception()));
                }
            });
        }
        virtual future<> next_partition() override {
            return make_exception_future<>(make_backtraced_exception_ptr<std::bad_function_call>());
        }
        virtual future<> fast_forward_to(const dht::partition_range& pr) override {
            return make_exception_future<>(make_backtraced_exception_ptr<std::bad_function_call>());
        }
        virtual future<> fast_forward_to(position_range pr) override {
            return make_exception_future<>(make_backtraced_exception_ptr<std::bad_function_call>());
        }
        virtual future<> close() noexcept override {
            return _reader.close();
        }
    };

private:
    compaction_type_options::scrub _options;
    std::string _scrub_start_description;
    std::string _scrub_finish_description;

public:
    scrub_compaction(column_family& cf, compaction_descriptor descriptor, compaction_data& info, compaction_type_options::scrub options)
        : regular_compaction(cf, std::move(descriptor), info)
        , _options(options)
        , _scrub_start_description(fmt::format("Scrubbing in {} mode", _options.operation_mode))
        , _scrub_finish_description(fmt::format("Finished scrubbing in {} mode", _options.operation_mode)) {
    }

    std::string_view report_start_desc() const override {
        return _scrub_start_description;
    }

    std::string_view report_finish_desc() const override {
        return _scrub_finish_description;
    }

    flat_mutation_reader make_sstable_reader() const override {
        auto crawling_reader = _compacting->make_crawling_reader(_schema, _permit, _io_priority, nullptr);
        return make_flat_mutation_reader<reader>(std::move(crawling_reader), _options.operation_mode);
    }

    reader_consumer make_interposer_consumer(reader_consumer end_consumer) override {
        return [this, end_consumer = std::move(end_consumer)] (flat_mutation_reader reader) mutable -> future<> {
            return mutation_writer::segregate_by_partition(std::move(reader), 100, std::move(end_consumer));
        };
    }

    bool use_interposer_consumer() const override {
        return _options.operation_mode == compaction_type_options::scrub::mode::segregate;
    }

    friend flat_mutation_reader make_scrubbing_reader(flat_mutation_reader rd, compaction_type_options::scrub::mode scrub_mode);
};

flat_mutation_reader make_scrubbing_reader(flat_mutation_reader rd, compaction_type_options::scrub::mode scrub_mode) {
    return make_flat_mutation_reader<scrub_compaction::reader>(std::move(rd), scrub_mode);
}

class resharding_compaction final : public compaction {
    // Partition count estimation for a shard S:
    //
    // TE, the total estimated partition count for a shard S, is defined as
    // TE = Sum(i = 0...N) { Ei / Si }.
    //
    // where i is an input sstable that belongs to shard S,
    //       Ei is the estimated partition count for sstable i,
    //       Si is the total number of shards that own sstable i.
    //
    struct estimated_values {
        uint64_t estimated_size = 0;
        uint64_t estimated_partitions = 0;
    };
    std::vector<estimated_values> _estimation_per_shard;
    std::vector<utils::UUID> _run_identifiers;
private:
    // return estimated partitions per sstable for a given shard
    uint64_t partitions_per_sstable(shard_id s) const {
        uint64_t estimated_sstables = std::max(uint64_t(1), uint64_t(ceil(double(_estimation_per_shard[s].estimated_size) / _max_sstable_size)));
        return std::min(uint64_t(ceil(double(_estimation_per_shard[s].estimated_partitions) / estimated_sstables)),
                _cf.get_compaction_strategy().adjust_partition_estimate(_ms_metadata, _estimation_per_shard[s].estimated_partitions));
    }
public:
    resharding_compaction(column_family& cf, sstables::compaction_descriptor descriptor, compaction_data& info)
        : compaction(cf, std::move(descriptor), info)
        , _estimation_per_shard(smp::count)
        , _run_identifiers(smp::count)
    {
        for (auto& sst : _sstables) {
            const auto& shards = sst->get_shards_for_this_sstable();
            auto size = sst->bytes_on_disk();
            auto estimated_partitions = sst->get_estimated_key_count();
            for (auto& s : shards) {
                _estimation_per_shard[s].estimated_size += std::max(uint64_t(1), uint64_t(ceil(double(size) / shards.size())));
                _estimation_per_shard[s].estimated_partitions += std::max(uint64_t(1), uint64_t(ceil(double(estimated_partitions) / shards.size())));
            }
        }
        for (auto i : boost::irange(0u, smp::count)) {
            _run_identifiers[i] = utils::make_random_uuid();
        }
    }

    ~resharding_compaction() { }

    // Use reader that makes sure no non-local mutation will not be filtered out.
    flat_mutation_reader make_sstable_reader() const override {
        return _compacting->make_range_sstable_reader(_schema,
                _permit,
                query::full_partition_range,
                _schema->full_slice(),
                _io_priority,
                nullptr,
                ::streamed_mutation::forwarding::no,
                ::mutation_reader::forwarding::no);

    }

    reader_consumer make_interposer_consumer(reader_consumer end_consumer) override {
        return [this, end_consumer = std::move(end_consumer)] (flat_mutation_reader reader) mutable -> future<> {
            return mutation_writer::segregate_by_shard(std::move(reader), std::move(end_consumer));
        };
    }

    bool use_interposer_consumer() const override {
        return true;
    }

    std::string_view report_start_desc() const override {
        return "Resharding";
    }

    std::string_view report_finish_desc() const override {
        return "Resharded";
    }

    compaction_writer create_compaction_writer(const dht::decorated_key& dk) override {
        auto shard = dht::shard_of(*_schema, dk.token());
        auto sst = _sstable_creator(shard);
        setup_new_sstable(sst);

        auto cfg = make_sstable_writer_config(compaction_type::Reshard);
        // sstables generated for a given shard will share the same run identifier.
        cfg.run_identifier = _run_identifiers.at(shard);
        return compaction_writer{sst->get_writer(*_schema, partitions_per_sstable(shard), cfg, get_encoding_stats(), _io_priority, shard), sst};
    }

    void on_new_partition() override {}

    virtual void on_end_of_compaction() override {}

    void stop_sstable_writer(compaction_writer* writer) override {
        if (writer) {
            finish_new_sstable(writer);
        }
    }
};

template <typename GCConsumer>
requires CompactedFragmentsConsumer<GCConsumer>
future<compaction_result> compaction::run(std::unique_ptr<compaction> c, GCConsumer gc_consumer) {
    return seastar::async([c = std::move(c), gc_consumer = std::move(gc_consumer)] () mutable {
        auto consumer = c->setup(std::move(gc_consumer));
        auto start_time = db_clock::now();
        try {
           consumer.get();
        } catch (...) {
            c->delete_sstables_for_interrupted_compaction();
            c = nullptr; // make sure writers are stopped while running in thread context. This is because of calls to file.close().get();
            throw;
        }

        return c->finish(std::move(start_time), db_clock::now());
    });
}

compaction_type compaction_type_options::type() const {
    // Maps options_variant indexes to the corresponding compaction_type member.
    static const compaction_type index_to_type[] = {
        compaction_type::Compaction,
        compaction_type::Cleanup,
        compaction_type::Upgrade,
        compaction_type::Scrub,
        compaction_type::Reshard,
        compaction_type::Reshape,
    };
    static_assert(std::variant_size_v<compaction_type_options::options_variant> == std::size(index_to_type));
    return index_to_type[_options.index()];
}

static std::unique_ptr<compaction> make_compaction(column_family& cf, sstables::compaction_descriptor descriptor, compaction_data& info) {
    struct {
        column_family& cf;
        sstables::compaction_descriptor&& descriptor;
        compaction_data& info;

        std::unique_ptr<compaction> operator()(compaction_type_options::reshape) {
            return std::make_unique<reshape_compaction>(cf, std::move(descriptor), info);
        }
        std::unique_ptr<compaction> operator()(compaction_type_options::reshard) {
            return std::make_unique<resharding_compaction>(cf, std::move(descriptor), info);
        }
        std::unique_ptr<compaction> operator()(compaction_type_options::regular) {
            return std::make_unique<regular_compaction>(cf, std::move(descriptor), info);
        }
        std::unique_ptr<compaction> operator()(compaction_type_options::cleanup options) {
            return std::make_unique<cleanup_compaction>(cf, std::move(descriptor), info, std::move(options));
        }
        std::unique_ptr<compaction> operator()(compaction_type_options::upgrade options) {
            return std::make_unique<cleanup_compaction>(cf, std::move(descriptor), info, std::move(options));
        }
        std::unique_ptr<compaction> operator()(compaction_type_options::scrub scrub_options) {
            return std::make_unique<scrub_compaction>(cf, std::move(descriptor), info, scrub_options);
        }
    } visitor_factory{cf, std::move(descriptor), info};

    return descriptor.options.visit(visitor_factory);
}

future<bool> scrub_validate_mode_validate_reader(flat_mutation_reader reader, const compaction_data& info) {
    auto schema = reader.schema();

    bool valid = true;
    std::exception_ptr ex;

    try {
        auto validator = mutation_fragment_stream_validator(*schema);

        while (auto mf_opt = co_await reader()) {
            if (info.is_stop_requested()) [[unlikely]] {
                // Compaction manager will catch this exception and re-schedule the compaction.
<<<<<<< HEAD
                co_return coroutine::make_exception(compaction_stopped_exception(info.ks_name, info.cf_name, info.stop_requested));
=======
                co_return coroutine::make_exception(compaction_stop_exception(schema->ks_name(), schema->cf_name(), info.stop_requested));
>>>>>>> 9067a13e
            }

            const auto& mf = *mf_opt;

            if (mf.is_partition_start()) {
                const auto& ps = mf.as_partition_start();
                if (!validator(mf)) {
                    scrub_compaction::report_invalid_partition_start(compaction_type::Scrub, validator, ps.key());
                    validator.reset(mf);
                    valid = false;
                }
                if (!validator(ps.key())) {
                    scrub_compaction::report_invalid_partition(compaction_type::Scrub, validator, ps.key());
                    validator.reset(ps.key());
                    valid = false;
                }
            } else {
                if (!validator(mf)) {
                    scrub_compaction::report_invalid_mutation_fragment(compaction_type::Scrub, validator, mf);
                    validator.reset(mf);
                    valid = false;
                }
            }
        }
        if (!validator.on_end_of_stream()) {
            scrub_compaction::report_invalid_end_of_stream(compaction_type::Scrub, validator);
            valid = false;
        }
    } catch (...) {
        ex = std::current_exception();
    }

    co_await reader.close();

    if (ex) {
        co_return coroutine::exception(std::move(ex));
    }

    co_return valid;
}

static future<compaction_result> scrub_sstables_validate_mode(sstables::compaction_descriptor descriptor, compaction_data& info, column_family& cf) {
    auto schema = cf.schema();

    formatted_sstables_list sstables_list_msg;
    auto sstables = make_lw_shared<sstables::sstable_set>(sstables::make_partitioned_sstable_set(schema, make_lw_shared<sstable_list>(sstable_list{}), false));
    for (const auto& sst : descriptor.sstables) {
        sstables_list_msg += sst;
        sstables->insert(sst);
    }

    clogger.info("Scrubbing in validate mode {}", sstables_list_msg);

    auto permit = cf.compaction_concurrency_semaphore().make_tracking_only_permit(schema.get(), "scrub:validate", db::no_timeout);
    auto reader = sstables->make_crawling_reader(schema, permit, descriptor.io_priority, nullptr);

    const auto valid = co_await scrub_validate_mode_validate_reader(std::move(reader), info);

    clogger.info("Finished scrubbing in validate mode {} - sstable(s) are {}", sstables_list_msg, valid ? "valid" : "invalid");

    co_return compaction_result {
        .new_sstables = {},
        .ended_at = db_clock::now(),
    };
}

future<compaction_result>
compact_sstables(sstables::compaction_descriptor descriptor, compaction_data& info, column_family& cf) {
    if (descriptor.sstables.empty()) {
        return make_exception_future<compaction_result>(std::runtime_error(format("Called {} compaction with empty set on behalf of {}.{}",
                compaction_name(descriptor.options.type()), cf.schema()->ks_name(), cf.schema()->cf_name())));
    }
    if (descriptor.options.type() == compaction_type::Scrub
            && std::get<compaction_type_options::scrub>(descriptor.options.options()).operation_mode == compaction_type_options::scrub::mode::validate) {
        // Bypass the usual compaction machinery for dry-mode scrub
        return scrub_sstables_validate_mode(std::move(descriptor), info, cf);
    }
    auto c = make_compaction(cf, std::move(descriptor), info);
    if (c->enable_garbage_collected_sstable_writer()) {
        auto gc_writer = c->make_garbage_collected_sstable_writer();
        return compaction::run(std::move(c), std::move(gc_writer));
    }
    return compaction::run(std::move(c));
}

std::unordered_set<sstables::shared_sstable>
get_fully_expired_sstables(column_family& cf, const std::vector<sstables::shared_sstable>& compacting, gc_clock::time_point gc_before) {
    clogger.debug("Checking droppable sstables in {}.{}", cf.schema()->ks_name(), cf.schema()->cf_name());

    if (compacting.empty()) {
        return {};
    }

    std::unordered_set<sstables::shared_sstable> candidates;
    auto uncompacting_sstables = get_uncompacting_sstables(cf, compacting);
    // Get list of uncompacting sstables that overlap the ones being compacted.
    std::vector<sstables::shared_sstable> overlapping = leveled_manifest::overlapping(*cf.schema(), compacting, uncompacting_sstables);
    int64_t min_timestamp = std::numeric_limits<int64_t>::max();

    for (auto& sstable : overlapping) {
        if (sstable->get_max_local_deletion_time() >= gc_before) {
            min_timestamp = std::min(min_timestamp, sstable->get_stats_metadata().min_timestamp);
        }
    }

    auto compacted_undeleted_gens = boost::copy_range<std::unordered_set<int64_t>>(cf.compacted_undeleted_sstables()
        | boost::adaptors::transformed(std::mem_fn(&sstables::sstable::generation)));
    auto has_undeleted_ancestor = [&compacted_undeleted_gens] (auto& candidate) {
        // Get ancestors from sstable which is empty after restart. It works for this purpose because
        // we only need to check that a sstable compacted *in this instance* hasn't an ancestor undeleted.
        // Not getting it from sstable metadata because mc format hasn't it available.
        return boost::algorithm::any_of(candidate->compaction_ancestors(), [&compacted_undeleted_gens] (auto gen) {
            return compacted_undeleted_gens.contains(gen);
        });
    };

    // SStables that do not contain live data is added to list of possibly expired sstables.
    for (auto& candidate : compacting) {
        clogger.debug("Checking if candidate of generation {} and max_deletion_time {} is expired, gc_before is {}",
                    candidate->generation(), candidate->get_stats_metadata().max_local_deletion_time, gc_before);
        // A fully expired sstable which has an ancestor undeleted shouldn't be compacted because
        // expired data won't be purged because undeleted sstables are taken into account when
        // calculating max purgeable timestamp, and not doing it could lead to a compaction loop.
        if (candidate->get_max_local_deletion_time() < gc_before && !has_undeleted_ancestor(candidate)) {
            clogger.debug("Adding candidate of generation {} to list of possibly expired sstables", candidate->generation());
            candidates.insert(candidate);
        } else {
            min_timestamp = std::min(min_timestamp, candidate->get_stats_metadata().min_timestamp);
        }
    }

    auto it = candidates.begin();
    while (it != candidates.end()) {
        auto& candidate = *it;
        // Remove from list any candidate that may contain a tombstone that covers older data.
        if (candidate->get_stats_metadata().max_timestamp >= min_timestamp) {
            it = candidates.erase(it);
        } else {
            clogger.debug("Dropping expired SSTable {} (maxLocalDeletionTime={}, gcBefore={})",
                    candidate->get_filename(), candidate->get_stats_metadata().max_local_deletion_time, gc_before);
            it++;
        }
    }
    return candidates;
}

}<|MERGE_RESOLUTION|>--- conflicted
+++ resolved
@@ -840,11 +840,7 @@
 void compacting_sstable_writer::maybe_abort_compaction() {
     if (_c._info.is_stop_requested()) [[unlikely]] {
         // Compaction manager will catch this exception and re-schedule the compaction.
-<<<<<<< HEAD
-        throw compaction_stopped_exception(_c._info->ks_name, _c._info->cf_name, _c._info->stop_requested);
-=======
-        throw compaction_stop_exception(_c._schema->ks_name(), _c._schema->cf_name(), _c._info.stop_requested);
->>>>>>> 9067a13e
+        throw compaction_stopped_exception(_c._schema->ks_name(), _c._schema->cf_name(), _c._info.stop_requested);
     }
 }
 
@@ -1611,11 +1607,7 @@
         while (auto mf_opt = co_await reader()) {
             if (info.is_stop_requested()) [[unlikely]] {
                 // Compaction manager will catch this exception and re-schedule the compaction.
-<<<<<<< HEAD
-                co_return coroutine::make_exception(compaction_stopped_exception(info.ks_name, info.cf_name, info.stop_requested));
-=======
-                co_return coroutine::make_exception(compaction_stop_exception(schema->ks_name(), schema->cf_name(), info.stop_requested));
->>>>>>> 9067a13e
+                co_return coroutine::make_exception(compaction_stopped_exception(schema->ks_name(), schema->cf_name(), info.stop_requested));
             }
 
             const auto& mf = *mf_opt;
